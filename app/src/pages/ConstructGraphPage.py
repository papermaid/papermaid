import asyncio
import logging

import streamlit as st
from src.services.data_processor import DataProcessor
from src.services.database import CosmosDB
from src.services.graph import KnowledgeGraphManager
from src.services.langchain_embeddings import LangchainEmbeddingsGenerator

logger = logging.getLogger("papermaid")


class ConstructGraphPage:
    def __init__(self):
        self.cosmos_db = CosmosDB()
        self.embeddings_generator = LangchainEmbeddingsGenerator()
        self.data_processor = DataProcessor(self.cosmos_db, self.embeddings_generator)
        self.knowledge_graph_manager = KnowledgeGraphManager(self.data_processor)

        if "processed_files_2" not in st.session_state:
            st.session_state["processed_files_2"] = []
        if "user_input_2" not in st.session_state:
            st.session_state["user_input_2"] = ""
        if "generated_2" not in st.session_state:
            st.session_state["generated_2"] = []

    async def process_files(self, files):
        """
        Process multiple files and return their contents as chunks.

        :param files: A list of uploaded file objects.
        :return: A list of processed file contents.
        """
        tasks = [self.knowledge_graph_manager.construct_graph(file) for file in files]
        return await asyncio.gather(*tasks)

    def handle_input(self):
        """
        Handle user input, generate a response, and update the chat history.
        """
        if st.session_state["user_input_2"]:
            user_input = st.session_state["user_input_2"]
            output = asyncio.run(
                self.knowledge_graph_manager.construct_graph_from_topic(user_input)
            )
            if output:
<<<<<<< HEAD
                st.session_state["generated_2"].append(
                    "Constructing graph knowledge from topic: " + user_input + " Successful")
            else:
                st.session_state["generated_2"].append(
                    "Fail to construct graph knowledge from topic: " + user_input)
=======
                st.session_state["generated"].append(
                    "Constructing graph knowledge from topic: "
                    + user_input
                    + " Successful"
                )
            else:
                st.session_state["generated"].append(
                    "Fail to construct graph knowledge from topic: " + user_input
                )
>>>>>>> ff84455c

    def write(self, use_graph: bool = False):
        logger.info("Rendering ConstructGraphPage...")
        uploaded_files = st.file_uploader(
            "Upload files",
            type=["pdf"],
            accept_multiple_files=True,
            key="fileUploader",
            label_visibility="collapsed",
        )

        if uploaded_files:
            new_files = [
                file
                for file in uploaded_files
                if file not in st.session_state["processed_files_2"]
            ]
            if new_files:
                st.write(f"Processing {len(new_files)} new file(s)...")
                asyncio.run(self.process_files(new_files))
                st.session_state["processed_files_2"].extend(new_files)
                st.success(f"Successfully processed {len(new_files)} file(s)")

        st.text_input(
            "Enter a topic to construct graph knowledge",
            key="user_input",
            on_change=lambda: self.handle_input(),
            placeholder="Enter a topic to construct graph knowledge",
        )
        st.text("Topic example: Machine Learning, Attention (Machine Learning), etc.")

        if st.session_state["generated_2"]:
            st.text("\n".join(st.session_state["generated_2"]))<|MERGE_RESOLUTION|>--- conflicted
+++ resolved
@@ -44,23 +44,12 @@
                 self.knowledge_graph_manager.construct_graph_from_topic(user_input)
             )
             if output:
-<<<<<<< HEAD
                 st.session_state["generated_2"].append(
                     "Constructing graph knowledge from topic: " + user_input + " Successful")
             else:
                 st.session_state["generated_2"].append(
                     "Fail to construct graph knowledge from topic: " + user_input)
-=======
-                st.session_state["generated"].append(
-                    "Constructing graph knowledge from topic: "
-                    + user_input
-                    + " Successful"
-                )
-            else:
-                st.session_state["generated"].append(
-                    "Fail to construct graph knowledge from topic: " + user_input
-                )
->>>>>>> ff84455c
+
 
     def write(self, use_graph: bool = False):
         logger.info("Rendering ConstructGraphPage...")
