--- conflicted
+++ resolved
@@ -224,41 +224,4 @@
             temperature=0.3,
         )
         logger.debug("Done generating completions in generate_completion")
-<<<<<<< HEAD
-        return response.model_dump()
-=======
-        return response.model_dump()
-
-    async def chat_completion(self, user_input: str, use_graph = False) -> str:
-        """Generate a chat completion based on user input."""
-        logger.info("Starting completion: %s", user_input)
-        user_embeddings = await self.embeddings_generator.generate_embeddings(
-            user_input
-        )
-        search_results = self.vector_search(user_embeddings)
-        chat_history = self.get_chat_history(3)
-        if use_graph:
-            addition_relation_info = self.knownledge_graph_manager.retriever(user_input)
-            user_input += addition_relation_info
-            logger.info("Added graph search results: %s", addition_relation_info)
-        completions_results = self.generate_completion(
-            user_input, search_results, chat_history
-        )
-        completions_results = completions_results["choices"][0]["message"]["content"]
-        logger.info("Done generating completions: %s", completions_results)
-        return completions_results
-
-    async def process_and_store_file(self, file):
-        """Process and store an uploaded file for future reference."""
-        with tempfile.TemporaryDirectory() as temp_dir:
-            file_path = os.path.join(temp_dir, file.name)
-            with open(file_path, "wb") as f:
-                f.write(file.getvalue())
-            data = await self.data_processor.process_pdfs(temp_dir)
-            vector_property = "vector"
-            data_with_vectors = await self.data_processor.generate_vectors(
-                data, vector_property
-            )
-            # self.knownledge_graph_manager.construct_graph(file_path)
-            await self.data_processor.insert_data(data_with_vectors)
->>>>>>> 471330ad
+        return response.model_dump()